language: cpp

sudo: false

matrix:
  include:
     # Linux
     - os: linux
       compiler: clang
       env: NODE_VERSION="0.12.0"
     - os: linux
       compiler: clang
       env: NODE_VERSION="0.10.36"
     # OS X
     - os: osx
       compiler: clang
       env: NODE_VERSION="0.12.0"
     - os: osx
       compiler: clang
       env: NODE_VERSION="0.10.36"

env:
<<<<<<< HEAD
=======
  matrix:
   - NVM_NODE_VERSION="0.10.36"
   - NVM_NODE_VERSION="0.12.0"
>>>>>>> 34f40395
  global:
   - JOBS: "12"
   # leave commented to test OSRM latest
   #- OSRM_RELEASE: "v4.5.0"
   - secure: KitzGZjoDblX/3heajcvssGz0JnJ/k02dr2tu03ksUV+6MogC3RSQudqyKY57+f8VyZrcllN/UOlJ0Q/3iG38Oz8DljC+7RZxtkVmE1SFBoOezKCdhcvWM12G3uqPs7hhrRxuUgIh0C//YXEkulUrqa2H1Aj2xeen4E3FAqEoy0=
   - secure: WLGmxl6VTVWhXGm6X83GYNYzPNsvTD+9usJOKM5YBLAdG7cnOBQBNiCCUKc9OZMMZVUr3ec2/iigakH5Y8Yc+U6AlWKzlORyqWLuk4nFuoedu62x6ocQkTkuOc7mHiYhKd21xTGMYauaZRS6kugv4xkpGES2UjI2T8cjZ+LN2jU=

before_install:
- scripts/validate_tag.sh
<<<<<<< HEAD
- source ./scripts/install_node.sh ${NODE_VERSION}

install:
- source ./bootstrap.sh
- npm install --build-from-source --clang=1
=======
# get commit message
- COMMIT_MESSAGE=$(git show -s --format=%B $TRAVIS_COMMIT | tr -d '\n')
# put node-pre-gyp on path
- export PATH=./node_modules/.bin/:$PATH
# here we set up the node version on the fly based on the matrix value.
# This is done manually so that it is easy to flip the 'language' to
# objective-c in another branch (to run the same travis.yml on OS X)
- rm -rf ~/.nvm/ && git clone --depth 1 https://github.com/creationix/nvm.git ~/.nvm
- source ~/.nvm/nvm.sh
- nvm install $NVM_NODE_VERSION
- nvm use $NVM_NODE_VERSION
- node --version
- npm --version
- which node
- "if [[ `uname -s` == 'Linux' ]]; then sudo add-apt-repository -y ppa:kalakris/cmake && sudo apt-get update -qq && sudo apt-get install cmake pkg-config; fi"
- if [[ `uname -s` == 'Darwin' ]]; then brew install pkg-config; fi

install:
# set a few env settings for the static build script
- NODE_MODULE_ROOT=`pwd`
- export OSRM_RELEASE="v4.6.0"
# WARNING: this script modifies the environment
- source ./scripts/static_build.sh
>>>>>>> 34f40395

before_script:
- make test

script:
<<<<<<< HEAD
- ./scripts/publish.sh
=======
- node-pre-gyp package
- if [[ ${COMMIT_MESSAGE} =~ "[publish binary]" ]]; then
    node-pre-gyp publish;
  fi;
- if [[ ${COMMIT_MESSAGE} =~ "[republish binary]" ]]; then
    node-pre-gyp unpublish publish;
  fi;
>>>>>>> 34f40395
<|MERGE_RESOLUTION|>--- conflicted
+++ resolved
@@ -20,65 +20,23 @@
        env: NODE_VERSION="0.10.36"
 
 env:
-<<<<<<< HEAD
-=======
-  matrix:
-   - NVM_NODE_VERSION="0.10.36"
-   - NVM_NODE_VERSION="0.12.0"
->>>>>>> 34f40395
   global:
    - JOBS: "12"
-   # leave commented to test OSRM latest
-   #- OSRM_RELEASE: "v4.5.0"
+   # commented to test OSRM latest
+   - OSRM_RELEASE: "v4.6.0"
    - secure: KitzGZjoDblX/3heajcvssGz0JnJ/k02dr2tu03ksUV+6MogC3RSQudqyKY57+f8VyZrcllN/UOlJ0Q/3iG38Oz8DljC+7RZxtkVmE1SFBoOezKCdhcvWM12G3uqPs7hhrRxuUgIh0C//YXEkulUrqa2H1Aj2xeen4E3FAqEoy0=
    - secure: WLGmxl6VTVWhXGm6X83GYNYzPNsvTD+9usJOKM5YBLAdG7cnOBQBNiCCUKc9OZMMZVUr3ec2/iigakH5Y8Yc+U6AlWKzlORyqWLuk4nFuoedu62x6ocQkTkuOc7mHiYhKd21xTGMYauaZRS6kugv4xkpGES2UjI2T8cjZ+LN2jU=
 
 before_install:
 - scripts/validate_tag.sh
-<<<<<<< HEAD
 - source ./scripts/install_node.sh ${NODE_VERSION}
 
 install:
 - source ./bootstrap.sh
 - npm install --build-from-source --clang=1
-=======
-# get commit message
-- COMMIT_MESSAGE=$(git show -s --format=%B $TRAVIS_COMMIT | tr -d '\n')
-# put node-pre-gyp on path
-- export PATH=./node_modules/.bin/:$PATH
-# here we set up the node version on the fly based on the matrix value.
-# This is done manually so that it is easy to flip the 'language' to
-# objective-c in another branch (to run the same travis.yml on OS X)
-- rm -rf ~/.nvm/ && git clone --depth 1 https://github.com/creationix/nvm.git ~/.nvm
-- source ~/.nvm/nvm.sh
-- nvm install $NVM_NODE_VERSION
-- nvm use $NVM_NODE_VERSION
-- node --version
-- npm --version
-- which node
-- "if [[ `uname -s` == 'Linux' ]]; then sudo add-apt-repository -y ppa:kalakris/cmake && sudo apt-get update -qq && sudo apt-get install cmake pkg-config; fi"
-- if [[ `uname -s` == 'Darwin' ]]; then brew install pkg-config; fi
-
-install:
-# set a few env settings for the static build script
-- NODE_MODULE_ROOT=`pwd`
-- export OSRM_RELEASE="v4.6.0"
-# WARNING: this script modifies the environment
-- source ./scripts/static_build.sh
->>>>>>> 34f40395
 
 before_script:
 - make test
 
 script:
-<<<<<<< HEAD
-- ./scripts/publish.sh
-=======
-- node-pre-gyp package
-- if [[ ${COMMIT_MESSAGE} =~ "[publish binary]" ]]; then
-    node-pre-gyp publish;
-  fi;
-- if [[ ${COMMIT_MESSAGE} =~ "[republish binary]" ]]; then
-    node-pre-gyp unpublish publish;
-  fi;
->>>>>>> 34f40395
+- ./scripts/publish.sh